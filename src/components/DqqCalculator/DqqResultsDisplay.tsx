--- conflicted
+++ resolved
@@ -318,11 +318,7 @@
           gap={0.5}
         >
           <Typography variant="h5" component="p" sx={{ fontWeight: "medium" }}>
-<<<<<<< HEAD
             Dietary Diversity Score
-=======
-            GDR Score
->>>>>>> 5982fb4c
           </Typography>
           <InfoTooltip size="small">
             <Typography variant="body2">
