export {
  reindexAllImages,
  processImageWorker,
  reindexSingleMeal,
} from "./reindexAllImages.js";
<<<<<<< HEAD
export { documentCreatedHandler } from "./documentCreatedHandler.js";
export { calculateCategorizedDqi } from "./dqiCalc.js";
export * from "./duplicateMeal.js";
=======
export { documentCreatedHandler } from "./documentCreatedHandler.js";
>>>>>>> f7db154d
<|MERGE_RESOLUTION|>--- conflicted
+++ resolved
@@ -3,10 +3,7 @@
   processImageWorker,
   reindexSingleMeal,
 } from "./reindexAllImages.js";
-<<<<<<< HEAD
 export { documentCreatedHandler } from "./documentCreatedHandler.js";
+
 export { calculateCategorizedDqi } from "./dqiCalc.js";
-export * from "./duplicateMeal.js";
-=======
-export { documentCreatedHandler } from "./documentCreatedHandler.js";
->>>>>>> f7db154d
+export * from "./duplicateMeal.js";