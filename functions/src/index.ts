<<<<<<< HEAD
export * from "./processFoodImage.js";
export * from "./duplicateMeal.js";
=======
export {
  reindexAllImages,
  processImageWorker,
  reindexSingleMeal,
} from "./reindexAllImages.js";
export { documentCreatedHandler } from "./documentCreatedHandler.js";
export { calculateCategorizedDqi } from "./dqiCalc.js";
>>>>>>> 55a790c7
<|MERGE_RESOLUTION|>--- conflicted
+++ resolved
@@ -1,7 +1,3 @@
-<<<<<<< HEAD
-export * from "./processFoodImage.js";
-export * from "./duplicateMeal.js";
-=======
 export {
   reindexAllImages,
   processImageWorker,
@@ -9,4 +5,4 @@
 } from "./reindexAllImages.js";
 export { documentCreatedHandler } from "./documentCreatedHandler.js";
 export { calculateCategorizedDqi } from "./dqiCalc.js";
->>>>>>> 55a790c7
+export * from "./duplicateMeal.js";